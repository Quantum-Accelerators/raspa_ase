# Examples

In this section, we provide the necessary inputs to run several of the examples in [section 4.2 of the RASPA manual](https://iraspa.org/download/raspa-manual-23-may-2021/).

!!! Tip

    Pre-tabulated force fields and molecule definition files can be found in the [`share`](https://github.com/Quantum-Accelerators/raspa_ase/tree/main/share) directory.

## Example 1: Monte Carlo of Methane in a Box

```python
from ase import Atoms
from raspa_ase import Raspa

atoms = Atoms()  #  (1)!
boxes = [  #  (2)!
    {
        "BoxLengths": [30, 30, 30],
        "ExternalTemperature": 300,
        "Movies": True,  # (3)!
        "WriteMoviesEvery": 100,
    }
]
components = [  # (4)!
    {
        "MoleculeName": "methane",
        "MoleculeDefinition": "ExampleDefinitions",
        "TranslationProbability": 1.0,
        "CreateNumberOfMolecules": 100,
    }
]
parameters = {  # (5)!
    "SimulationType": "MonteCarlo",
    "NumberOfCycles": 10000,
    "NumberOfInitializationCycles": 1000,
    "PrintEvery": 1000,
    "Forcefield": "ExampleMoleculeForceField",
}
calc = Raspa(boxes=boxes, components=components, parameters=parameters)

atoms.calc = calc
atoms.get_potential_energy()
```

1. Use an empty `Atoms` object to create a system without a framework.

2. You do not need to specify the box number. It will be determined automatically based on the order in which the components are listed. We define the box parameters as a dictionary to be provided to the `boxes` keyword argument.

3. `True` and `False` will be automatically translated to "Yes" and "No", respectively.

4. You do not need to specify the component number. It will be determined automatically based on the order in which the components are listed. We define the component parameters as a dictionary to be provided to the `components` keyword argument.

5. The remaining force field parameters (i.e. all those beyond the box, component, and framework parameters) are to be specified as a dictionary to be provided to the `parameters` keyword argument.

## Example 2: Monte Carlo of CO2 in a Box and N2 in Another Box

```python
from ase import Atoms
from raspa_ase import Raspa

atoms = Atoms()
boxes = [
    {
        "BoxLengths": [25, 25, 25],
        "ExternalTemperature": 300.0,
        "Movies": True,
        "WriteMoviesEvery": 10,
    },
    {
        "BoxLengths": [30, 30, 30],
        "BoxAngles": [90, 120, 120],
        "ExternalTemperature": 500,
        "Movies": True,
        "WriteMoviesEvery": 10,
    },
]
components = [
    {
        "MoleculeName": "N2",
        "MoleculeDefinition": "ExampleDefinitions",
        "TranslationProbability": 1.0,
        "RotationProbability": 1.0,
        "ReinsertionProbability": 1.0,
        "CreateNumberOfMolecules": [50, 25],
    },
    {
        "MoleculeName": "CO2",
        "MoleculeDefinition": "ExampleDefinitions",
        "TranslationProbability": 1.0,
        "RotationProbability": 1.0,
        "ReinsertionProbability": 1.0,
        "CreateNumberOfMolecules": [25, 50],
    },
]
parameters = {
    "SimulationType": "MonteCarlo",
    "NumberOfCycles": 10000,
    "NumberOfInitializationCycles": 1000,
    "PrintEvery": 100,
    "Forcefield": "ExampleMoleculeForceField",
}
calc = Raspa(boxes=boxes, components=components, parameters=parameters)

atoms.calc = calc
atoms.get_potential_energy()
```

## Example 7: Adsorption isotherm of methane in MFI

```python
from ase.io import read
from raspa_ase import Raspa

atoms = read("MFI_SI.cif")  # (1)!
atoms.info = {  # (2)!
    "UnitCells": [2, 2, 2],
    "HeliumVoidFraction": 0.29,
    "ExternalTemperature": 300.0,
    "ExternalPressure": [1e4, 1e5],
}
components = [
    {
        "MoleculeName": "methane",
        "MoleculeDefinition": "ExampleDefinitions",
        "TranslationProbability": 0.5,
        "ReinsertionProbability": 0.5,
        "SwapProbability": 1.0,
        "CreateNumberOfMolecules": 0,
    }
]
parameters = {
    "SimulationType": "MonteCarlo",
    "NumberOfCycles": 25000,
    "NumberOfInitializationCycles": 2000,
    "PrintEvery": 1000,
    "Forcefield": "ExampleZeolitesForceField",
    "RemoveAtomNumberCodeFromLabel": True,
    "ComputeNumberOfMoleculesHistogram": True,
    "WriteNumberOfMoleculesHistogramEvery": 5000,
    "NumberOfMoleculesHistogramSize": 1100,
    "NumberOfMoleculesRange": 80,
    "ComputeEnergyHistogram": True,
    "WriteEnergyHistogramEvery": 5000,
    "EnergyHistogramSize": 400,
    "EnergyHistogramLowerLimit": -110000,
    "EnergyHistogramUpperLimit": -20000,
}
calc = Raspa(components=components, parameters=parameters)

atoms.calc = calc
atoms.get_potential_energy()
```

1. This file is provided in `raspa_ase/docs/files/MFI_SI.cif` for the sake of this tutorial. The `Atoms` object represents the framework to be studied and will be written out to the current working directory to be used by RASPA.

<<<<<<< HEAD
2. The framework parameters are to be specified as `info` attributes of the `Atoms` object. You do not need to include the framework number or framework name. These will be included automatically.

## Example 8: Adsorption isotherm of CO2 in Cu-BTC

```python
from ase.io import read
from raspa_ase import Raspa

atoms = read("Cu-BTC.cif")  # (1)!
atoms.info = {  # (2)!
    "HeliumVoidFraction": 0.29,
    "ExternalTemperature": 323.0,
    "ExternalPressure": 100000.0,
}
atoms.set_initial_charges([1.0])  # (3)!

components = [
    {
        "MoleculeName": "CO2",
        "MoleculeDefinition": "ExampleDefinitions",
        "FugacityCoefficient": 1.0,
        "TranslationProbability": 0.5,
        "RotationProbability": 0.5,
        "ReinsertionProbability": 0.5,
        "SwapProbability": 1.0,
        "CreateNumberOfMolecules": 0,
    }
]
parameters = {
    "SimulationType": "MonteCarlo",
    "NumberOfCycles": 10000,
    "NumberOfInitializationCycles": 5000,
    "PrintEvery": 1000,
    "RestartFile": False,
    "Forcefield": "ExampleMOFsForceField",
}
calc = Raspa(components=components, parameters=parameters)

atoms.calc = calc
atoms.get_potential_energy()
```

1. This file is provided in `raspa_ase/docs/files/Cu-BTC.cif` for the sake of this tutorial. The `Atoms` object represents the framework to be studied and will be written out to the current working directory to be used by RASPA.

2. If you do not specify the "UnitCells" parameter, the calculator will automatically determine an appropriate value based on the size of the unit cell and the chosen cutoff (taken as 12.0 Angstroms if not specified) to account for the minimum image convention.

3. This will set `_atom_site_charge` label in the CIF file and will automatically enable "UseChargesFromCIFFile" in the `parameters` block.
=======
2. The framework parameters are to be specified as `info` attributes of the `Atoms` object. You do not need to include the framework number or framework name. These will be included automatically.
>>>>>>> 4d3d525d
<|MERGE_RESOLUTION|>--- conflicted
+++ resolved
@@ -153,54 +153,4 @@
 
 1. This file is provided in `raspa_ase/docs/files/MFI_SI.cif` for the sake of this tutorial. The `Atoms` object represents the framework to be studied and will be written out to the current working directory to be used by RASPA.
 
-<<<<<<< HEAD
-2. The framework parameters are to be specified as `info` attributes of the `Atoms` object. You do not need to include the framework number or framework name. These will be included automatically.
-
-## Example 8: Adsorption isotherm of CO2 in Cu-BTC
-
-```python
-from ase.io import read
-from raspa_ase import Raspa
-
-atoms = read("Cu-BTC.cif")  # (1)!
-atoms.info = {  # (2)!
-    "HeliumVoidFraction": 0.29,
-    "ExternalTemperature": 323.0,
-    "ExternalPressure": 100000.0,
-}
-atoms.set_initial_charges([1.0])  # (3)!
-
-components = [
-    {
-        "MoleculeName": "CO2",
-        "MoleculeDefinition": "ExampleDefinitions",
-        "FugacityCoefficient": 1.0,
-        "TranslationProbability": 0.5,
-        "RotationProbability": 0.5,
-        "ReinsertionProbability": 0.5,
-        "SwapProbability": 1.0,
-        "CreateNumberOfMolecules": 0,
-    }
-]
-parameters = {
-    "SimulationType": "MonteCarlo",
-    "NumberOfCycles": 10000,
-    "NumberOfInitializationCycles": 5000,
-    "PrintEvery": 1000,
-    "RestartFile": False,
-    "Forcefield": "ExampleMOFsForceField",
-}
-calc = Raspa(components=components, parameters=parameters)
-
-atoms.calc = calc
-atoms.get_potential_energy()
-```
-
-1. This file is provided in `raspa_ase/docs/files/Cu-BTC.cif` for the sake of this tutorial. The `Atoms` object represents the framework to be studied and will be written out to the current working directory to be used by RASPA.
-
-2. If you do not specify the "UnitCells" parameter, the calculator will automatically determine an appropriate value based on the size of the unit cell and the chosen cutoff (taken as 12.0 Angstroms if not specified) to account for the minimum image convention.
-
-3. This will set `_atom_site_charge` label in the CIF file and will automatically enable "UseChargesFromCIFFile" in the `parameters` block.
-=======
-2. The framework parameters are to be specified as `info` attributes of the `Atoms` object. You do not need to include the framework number or framework name. These will be included automatically.
->>>>>>> 4d3d525d
+2. The framework parameters are to be specified as `info` attributes of the `Atoms` object. You do not need to include the framework number or framework name. These will be included automatically.