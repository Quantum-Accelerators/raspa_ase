from pathlib import Path

import pytest
from ase import Atoms
from ase.build import bulk

from raspa_ase.calculator import Raspa, RaspaProfile, RaspaTemplate


def test_profile_bad(monkeypatch):
    monkeypatch.delenv("RASPA_DIR", "/tmp")
    with pytest.raises(OSError):
        RaspaProfile()


def test_profile():
    profile = RaspaProfile()
    assert profile.argv == ["./bin/simulate", "simulation.input"]


def test_profile2():
    profile = RaspaProfile(argv=["test"])
    assert profile.argv == ["test"]


def test_run(monkeypatch, tmp_path):
    monkeypatch.chdir(tmp_path)
    monkeypatch.setenv("RASPA_DIR", "bad_dir")
    RaspaProfile().run(tmp_path, tmp_path / "simulation.input")


def test_template():
    template = RaspaTemplate()
    assert template.input_file == "simulation.input"
    assert template.output_file == "raspa.out"


def test_template_execute(monkeypatch, tmp_path):
    monkeypatch.chdir(tmp_path)
    template = RaspaTemplate()
    template.execute("bad_dir", RaspaProfile())


def test_template_write_input(monkeypatch, tmp_path):
    monkeypatch.chdir(tmp_path)
    template = RaspaTemplate()
    template.write_input(
        tmp_path, bulk("Cu"), {"CutOff": 12.8}, RaspaProfile(), "energy"
    )
    assert (tmp_path / "simulation.input").exists()
    assert (
        tmp_path / "simulation.input"
    ).read_text() == "CutOff 12.8\nFramework 0\n    FrameworkName framework0\n    UnitCells 12 12 12\n"
    assert (tmp_path / "framework0.cif").exists()


def test_template_read_results():
    template = RaspaTemplate()
    assert template.read_results(".") == {"energy": None}


def test_raspa_blank():
    calc = Raspa()
    assert calc.directory == Path(".")
    assert calc.parameters == {}


def test_raspa_parameters():
    calc = Raspa(parameters={"CutOff": 12.8})
    assert calc.parameters == {"CutOff": 12.8}


def test_raspa_boxes():
    calc = Raspa(boxes=[{"BoxLengths": [1, 2, 3]}, {"BoxLengths": [4, 5, 6]}])
    assert calc.parameters == {
        "Box 0": {"BoxLengths": [1, 2, 3]},
        "Box 1": {"BoxLengths": [4, 5, 6]},
    }


def test_raspa_components():
    calc = Raspa(
        components=[
            {"MoleculeName": "N2", "MoleculeDefinition": "ExampleDefinition"},
            {
                "MoleculeName": "CO2",
                "MoleculeDefinition": "ExampleDefinition",
                "TranslationProbability": 1.0,
            },
        ]
    )
    assert calc.parameters == {
        "Component 0 MoleculeName N2": {"MoleculeDefinition": "ExampleDefinition"},
        "Component 1 MoleculeName CO2": {
            "MoleculeDefinition": "ExampleDefinition",
            "TranslationProbability": 1.0,
        },
    }


def test_raspa_functional1(tmp_path):
    atoms = Atoms()
    atoms.calc = Raspa(directory=tmp_path)
    atoms.get_potential_energy()
    assert Path(tmp_path / "simulation.input").exists()
    assert Path(tmp_path / "simulation.input").read_text() == ""


def test_raspa_functional2(tmp_path):
    atoms = bulk("Cu")
    atoms.set_initial_charges([1.0] * len(atoms))
    atoms.calc = Raspa(
        directory=tmp_path,
        boxes=[{"BoxLengths": [1, 2, 3]}, {"BoxLengths": [4, 5, 6]}],
        parameters={"CutOff": 12.8},
        components=[
            {"MoleculeName": "N2", "MoleculeDefinition": "ExampleDefinition"},
            {
                "MoleculeName": "CO2",
                "MoleculeDefinition": "ExampleDefinition",
                "TranslationProbability": 1.0,
            },
        ],
    )
    atoms.get_potential_energy()
    assert Path(tmp_path, "simulation.input").exists()
    assert (
        Path(tmp_path / "simulation.input").read_text()
<<<<<<< HEAD
        == "CutOff 12.8\nComponent 0 MoleculeName N2\n    MoleculeDefinition ExampleDefinition\nComponent 1 MoleculeName CO2\n    MoleculeDefinition ExampleDefinition\n    TranslationProbability 1.0\nBox 0\n    BoxLengths 1 2 3\nBox 1\n    BoxLengths 4 5 6\nFramework 0\n    FrameworkName framework0\n    UnitCells 12 12 12\n    UseChargesFromCIFFile Yes\n"
=======
        == "CutOff 12.8\nComponent 0 MoleculeName N2\n    MoleculeDefinition ExampleDefinition\nComponent 1 MoleculeName CO2\n    MoleculeDefinition ExampleDefinition\n    TranslationProbability 1.0\nBox 0\n    BoxLengths 1 2 3\nBox 1\n    BoxLengths 4 5 6\nFramework 0\n    FrameworkName framework0\n    UnitCells 12 12 12\n"
    )


def test_multi_frameworks(tmp_path):
    atoms1 = bulk("Cu")
    atoms1.info = {"HeliumVoidFraction": 0.75}
    atoms2 = bulk("Fe")
    atoms = Atoms()
    atoms.calc = Raspa(directory=tmp_path, multiple_frameworks=[atoms1, atoms2])
    atoms.get_potential_energy()
    assert Path(tmp_path, "simulation.input").exists()
    assert (
        Path(tmp_path / "simulation.input").read_text()
        == "Framework 0\n    FrameworkName framework0\n    UnitCells 12 12 12\n    HeliumVoidFraction 0.75\nFramework 1\n    FrameworkName framework1\n    UnitCells 12 12 12\n"
>>>>>>> c7320339
    )<|MERGE_RESOLUTION|>--- conflicted
+++ resolved
@@ -126,10 +126,7 @@
     assert Path(tmp_path, "simulation.input").exists()
     assert (
         Path(tmp_path / "simulation.input").read_text()
-<<<<<<< HEAD
         == "CutOff 12.8\nComponent 0 MoleculeName N2\n    MoleculeDefinition ExampleDefinition\nComponent 1 MoleculeName CO2\n    MoleculeDefinition ExampleDefinition\n    TranslationProbability 1.0\nBox 0\n    BoxLengths 1 2 3\nBox 1\n    BoxLengths 4 5 6\nFramework 0\n    FrameworkName framework0\n    UnitCells 12 12 12\n    UseChargesFromCIFFile Yes\n"
-=======
-        == "CutOff 12.8\nComponent 0 MoleculeName N2\n    MoleculeDefinition ExampleDefinition\nComponent 1 MoleculeName CO2\n    MoleculeDefinition ExampleDefinition\n    TranslationProbability 1.0\nBox 0\n    BoxLengths 1 2 3\nBox 1\n    BoxLengths 4 5 6\nFramework 0\n    FrameworkName framework0\n    UnitCells 12 12 12\n"
     )
 
 
@@ -144,5 +141,4 @@
     assert (
         Path(tmp_path / "simulation.input").read_text()
         == "Framework 0\n    FrameworkName framework0\n    UnitCells 12 12 12\n    HeliumVoidFraction 0.75\nFramework 1\n    FrameworkName framework1\n    UnitCells 12 12 12\n"
->>>>>>> c7320339
     )